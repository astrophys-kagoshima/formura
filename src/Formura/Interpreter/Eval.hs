--- conflicted
+++ resolved
@@ -37,12 +37,8 @@
 runIM :: IM a -> IO (Either CompilerError a)
 runIM m = runCompiler m M.empty defaultEnvironment
 
-<<<<<<< HEAD
-iFold :: (Traversable f) => IAlgebra f (Lang g) -> Fix f -> IM (Lang g)
-=======
 -- | Monadic 'fold' specialized to the 'IM'.
 iFold :: Traversable f => IAlgebra f (Lang g) -> Fix f -> IM (Lang g)
->>>>>>> 05007c0e
 iFold = compilerFold
 
 -- | Monadic 'fold' for twin language.
