--- conflicted
+++ resolved
@@ -5,8 +5,8 @@
 #include <sys/time.h>
 
 
-//const int NX=1024, NY= 1024, N_TIME=1024;
-const int NX=512, NY= 512, N_TIME=512;
+const int NX=1024, NY= 1024, N_TIME=1024;
+//const int NX=512, NY= 512, N_TIME=512;
 const int X_MASK = NX-1, Y_MASK = NY-1;
 
 const int NS=1;
@@ -27,7 +27,7 @@
 double yslabs[NTO][NTO][NF][NT][2] = {0};
 double xslabs[NTO][NTO][NF][NT][2] = {0};
 double sticks[NTO][NTO][NT][4] = {0};
-double pads[NTO][NTO][NT+2*NS][NT+2*NS] = {0};
+double pads[NTO][NTO][NT][NT] = {0};
 
 long ctr = 0;
 
@@ -35,9 +35,11 @@
 ( double yslab[NF][NT][2],
   double xslab[NF][NT][2],
   double stick[NF][4],
+  double pad_input[NT][NT],
   double yslab_next[NF][NT][2],
   double xslab_next[NF][NT][2],
-  double stick_next[NF][4]
+  double stick_next[NF][4],
+  double pad_next[NT][NT]
   );
 
 
@@ -110,80 +112,10 @@
   swap(dens, dens_next);
 }
 
-
-<<<<<<< HEAD
-=======
-double yslabs[NTO][NTO][NF][NT][2] = {0};
-double xslabs[NTO][NTO][NF][NT][2] = {0};
-double sticks[NTO][NTO][NT][4] = {0};
-double pads[NTO][NTO][NT][NT] = {0};
->>>>>>> 14e84030
-
-
-<<<<<<< HEAD
-
-=======
-void proceed_region
-( double yslab[NF][NT][2],
-  double xslab[NF][NT][2],
-  double stick[NF][4],
-  double pad_input[NT][NT],
-  double yslab_next[NF][NT][2],
-  double xslab_next[NF][NT][2],
-  double stick_next[NF][4],
-  double pad_next[NT][NT]
-) {
-    for(int y=0;y<NT;++y) {
-      for(int x=0;x<NT;++x) {
-        pad[y][x] = pad_input[y][x];
-      }
-    }
-
-  for(int t=0; t<NF; ++t){
-    for (int i=0;i<NT;++i) {
-      pad[i][NT] = yslab[t][i][0];
-      pad[i][NT+1] = yslab[t][i][1];
-      pad[NT][i] = xslab[t][i][0];
-      pad[NT+1][i] = xslab[t][i][1];
-    }
-    pad[NT][NT]=stick[t][0];
-    pad[NT][NT+1]=stick[t][1];
-    pad[NT+1][NT]=stick[t][2];
-    pad[NT+1][NT+1]=stick[t][3];
-
-    for(int y=1;y<=NT;++y) {
-      for(int x=1;x<=NT;++x) {
-        pad[y-1][x-1] =
-          0.5*dens_at_pitch(y,x);
-        0.125*((dens_at_pitch(y,x-1)+dens_at_pitch(y,x+1))
-               +(dens_at_pitch(y-1,x)+dens_at_pitch(y+1,x)));
-      }
-    }
-
-    for (int i=0;i<NT;++i) {
-      yslab_next[t][i][0] = pad[i][0]  ;
-      yslab_next[t][i][1] = pad[i][1]  ;
-      xslab_next[t][i][0] = pad[0][i]  ;
-      xslab_next[t][i][1] = pad[1][i]  ;
-    }
-    stick_next[t][0] = pad[0][0];
-    stick_next[t][1] = pad[0][1];
-    stick_next[t][2] = pad[1][0];
-    stick_next[t][3] = pad[1][1];
-  }
-  for(int y=0;y<NT;++y) {
-    for(int x=0;x<NT;++x) {
-      pad_next[y][x] = pad[y][x];
-    }
-  }
-
-}
->>>>>>> 14e84030
-
 void compute_pitch() {
   for (int large_t=0; large_t < N_TIME/NF; ++large_t) {
-    for (int y5=NTO;y5>=0; --y5) {
-      for (int x5=NTO;x5>=0; --x5) {
+    for (int y5=NTO-1;y5>=0; --y5) {
+      for (int x5=NTO-1;x5>=0; --x5) {
         int x4=(x5-1) & NTO;
         int y4=(y5-1) & NTO;
         proceed_region(yslabs[y5][x5], xslabs[y5][x5], sticks[y5][x5],pads[y5][x5],
@@ -230,9 +162,9 @@
   cerr << flops << " FLOP/s" << endl;
   flops = double(N_TIME/NF)*double(NTO*NTO)*double(NF*NT*NT)*6.0/(wct1-wct0);
   cerr << flops << " FLOP/s" << endl;
-<<<<<<< HEAD
+
   cerr << "ctr: " << ctr << " " << double(NX*NY)*N_TIME << endl;
-=======
+
   init();
   for (int y=0;y<NY; ++y) {
     for (int x=0; x<NX; ++x) {
@@ -240,6 +172,6 @@
     }
   }
   dump("test-pitch.txt");
->>>>>>> 14e84030
+
 
 }