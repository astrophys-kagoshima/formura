#include <math.h>
#include <stdio.h>
#include <stdlib.h>
#include <sys/time.h>
#include <time.h>
#include <stdio.h>
#include <fj_tool/fapp.h>
#include <fjcoll.h>

// L2 Cache = 6MB


#define NX 50
#define NY 50
#define NZ 50


typedef double array[NX][NY][NZ];
typedef double surface[NY][NZ];

array  U_mem, V_mem;
array  U_mem2, V_mem2;

double drand() {
  return rand() / (double)(RAND_MAX);
}

double wctime() {
  struct timeval tv;
  gettimeofday(&tv,NULL);
  return (double)tv.tv_sec + (double)tv.tv_usec*1e-6;
}


void init() {
  for (int x=0;x<NX;++x) {
    for (int y=0;y<NY;++y) {
      for (int z=0;z<NZ;++z) {
        U_mem[x][y][z] = 1.0;
        V_mem[x][y][z] = 0.0;
        U_mem2[x][y][z] = 1.0;
        V_mem2[x][y][z] = 0.0;
      }
    }
  }
  for (int x=NX/2;x<NX/2+16;++x) {
    for (int y=NY/2;y<NY/2+16;++y) {
      for (int z=NZ/2;z<NZ/2+16;++z) {
        U_mem[x][y][z] = 0.5;
        V_mem[x][y][z] = 0.25;
      }
    }
  }
}



#define laplacian(A,x,y,z)			\
  (A[x+1][y][z] + A[x-1][y][z]			\
  +    A[x][y+1][z] + A[x][y-1][z]		\
  +    A[x][y][z+1] + A[x][y][z-1]		\
  - 6.0 * A[x][y][z])


void swap(surface **a, surface **b) {
  surface *tmp=*b;*b=*a;*a=tmp;
}

void proceed(surface * U, surface * V, surface * U_next, surface * V_next) {
  const double rU = 1/86400.0, rV = 6/86400.0, rE = 1/900.0, Du = 2.3e-10, Dv = 6.1e-11;
  const double dt = 200, dx = 0.001;
    for (int x=1;x<NX-1;++x) {
      for (int y=1;y<NY-1;y+=2) {// NBU
        for (int z=1;z<NZ-1;++z) {
          double U0=U[x][y][z];
          double V0=V[x][y][z];
          double U0_1=U[x][y+1][z];
          double V0_1=V[x][y+1][z];
          double  eat = rE * U0 * V0*V0;
          double  eat_1 = rE * U0_1 * V0_1*V0_1;
          double dU_dt = - eat + rU * (1-U0) + Du/(dx*dx) * laplacian(U,x,y,z);
          double dV_dt =   eat - rV * V0     + Dv/(dx*dx) * laplacian(V,x,y,z);
          double dU_dt_1 = - eat_1 + rU * (1-U0_1) + Du/(dx*dx) * laplacian(U,x,y+1,z);
          double dV_dt_1 =   eat_1 - rV * V0_1     + Dv/(dx*dx) * laplacian(V,x,y+1,z);
          U_next[x][y][z] = U0 + dt * dU_dt;
          V_next[x][y][z] = V0 + dt * dV_dt;
          U_next[x][y+1][z] = U0_1 + dt * dU_dt_1;
          V_next[x][y+1][z] = V0_1 + dt * dV_dt_1;
        }
      }
    }
}

void proceed_nbux(){
  const double rU = 1/86400.0, rV = 6/86400.0, rE = 1/900.0, Du = 2.3e-10, Dv = 6.1e-11;
  const double dt = 200, dx = 0.001;

#pragma omp for collapse (2)
    for (int x=1;x<NX-1;x+=2) {//NBU
      for (int y=1;y<NY-1;++y) {
        for (int z=1;z<NZ-1;++z) {
          double U0=U_mem[x][y][z];
          double V0=V_mem[x][y][z];
          double U0_1=U_mem[x+1][y][z];
          double V0_1=V_mem[x+1][y][z];
          double  eat = rE * U0 * V0*V0;
          double  eat_1 = rE * U0_1 * V0_1*V0_1;
          double dU_dt = - eat + rU * (1-U0) + Du/(dx*dx) * laplacian(U_mem,x,y,z);
          double dV_dt =   eat - rV * V0     + Dv/(dx*dx) * laplacian(V_mem,x,y,z);
          double dU_dt_1 = - eat_1 + rU * (1-U0_1) + Du/(dx*dx) * laplacian(U_mem,x+1,y,z);
          double dV_dt_1 =   eat_1 - rV * V0_1     + Dv/(dx*dx) * laplacian(V_mem,x+1,y,z);
          U_mem2[x][y][z] = U0 + dt * dU_dt;
          V_mem2[x][y][z] = V0 + dt * dV_dt;
          U_mem2[x+1][y][z] = U0_1 + dt * dU_dt_1;
          V_mem2[x+1][y][z] = V0_1 + dt * dV_dt_1;
        }
      }
    }
}

void proceed_nbuxy(surface * U, surface * V, surface * U_next, surface * V_next) {
  const double rU = 1/86400.0, rV = 6/86400.0, rE = 1/900.0, Du = 2.3e-10, Dv = 6.1e-11;
  const double dt = 200, dx = 0.001;


  for (int x=1;x<NX-1;x+=2) {//NBU
    for (int y=1;y<NY-1;y+=2) {//NBU
      for (int z=1;z<NZ-1;++z) {
	double U0=U[x][y][z];
	double V0=V[x][y][z];
	double U0_2=U[x][y+1][z];
	double V0_2=V[x][y+1][z];
	double U0_1=U[x+1][y][z];
	double V0_1=V[x+1][y][z];
	double U0_3=U[x+1][y+1][z];
	double V0_3=V[x+1][y+1][z];
	double  eat = rE * U0 * V0*V0;
	double  eat_2 = rE * U0_2 * V0_2*V0_2;
	double  eat_1 = rE * U0_1 * V0_1*V0_1;
	double  eat_3 = rE * U0_3 * V0_3*V0_3;
	double dU_dt = - eat + rU * (1-U0) + Du/(dx*dx) * laplacian(U,x,y,z);
	double dV_dt =   eat - rV * V0     + Dv/(dx*dx) * laplacian(V,x,y,z);
	double dU_dt_2 = - eat_2 + rU * (1-U0_2) + Du/(dx*dx) * laplacian(U,x,y+1,z);
	double dV_dt_2 =   eat_2 - rV * V0_2     + Dv/(dx*dx) * laplacian(V,x,y+1,z);
	double dU_dt_1 = - eat_1 + rU * (1-U0_1) + Du/(dx*dx) * laplacian(U,x+1,y,z);
	double dV_dt_1 =   eat_1 - rV * V0_1     + Dv/(dx*dx) * laplacian(V,x+1,y,z);
	double dU_dt_3 = - eat_3 + rU * (1-U0_3) + Du/(dx*dx) * laplacian(U,x+1,y+1,z);
	double dV_dt_3 =   eat_3 - rV * V0_3     + Dv/(dx*dx) * laplacian(V,x+1,y+1,z);
	U_next[x][y][z] = U0 + dt * dU_dt;
	V_next[x][y][z] = V0 + dt * dV_dt;
	U_next[x][y+1][z] = U0_2 + dt * dU_dt_2;
	V_next[x][y+1][z] = V0_2 + dt * dV_dt_2;
	U_next[x+1][y][z] = U0_1 + dt * dU_dt_1;
	V_next[x+1][y][z] = V0_1 + dt * dV_dt_1;
	U_next[x+1][y+1][z] = U0_3 + dt * dU_dt_3;
	V_next[x+1][y+1][z] = V0_3 + dt * dV_dt_3;
      }
    }
  }
}

int main (int argc, char **argv) {

  init();
  start_collection("main");
  fapp_start("main", 0,0);

#pragma omp parallel
  {
  for(int t=0; t<4*1024;++t){
    proceed_nbux();
    proceed_nbux();
  }
<<<<<<< HEAD
  }
=======
>>>>>>> e8ba3b42

  fapp_stop("main", 0,0);
  stop_collection("main");

  for(int i=0;i<NX;++i)
    printf("%lf\n",V_mem[i][NY/2][NZ/2]);
}<|MERGE_RESOLUTION|>--- conflicted
+++ resolved
@@ -167,15 +167,12 @@
 
 #pragma omp parallel
   {
-  for(int t=0; t<4*1024;++t){
-    proceed_nbux();
-    proceed_nbux();
+    for(int t=0; t<4*1024;++t){
+      proceed_nbux();
+      proceed_nbux();
+    }
   }
-<<<<<<< HEAD
-  }
-=======
->>>>>>> e8ba3b42
-
+  
   fapp_stop("main", 0,0);
   stop_collection("main");
 
